--- conflicted
+++ resolved
@@ -228,7 +228,6 @@
 
     # load computer dependant config file
     comp_config = config.load_config_file()
-<<<<<<< HEAD
    
     # some little hacks to make jobs work on the shanghai server
     if hostname.startswith('x86') or hostname.startswith('arm'):
@@ -243,13 +242,6 @@
     tmpl = tmpl.format(shebag=shebag, script=commands, outfile=outfile, header=header, 
                        switches=switches, modules=modules, 
                        version=vcstools_version, 
-=======
-
-    # format the template script
-    tmpl = tmpl.format(script=commands, outfile=outfile, header=header,
-                       switches=switches, modules=modules,
-                       version=vcstools_version,
->>>>>>> 626595c6
                        cluster=cluster, partition=partition,
                        export=export, account=comp_config['group_account'],
                        module_dir=comp_config['module_dir'],
