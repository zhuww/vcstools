--- conflicted
+++ resolved
@@ -14,10 +14,7 @@
                  'psrcat_module' : 'psrcat/1.59',
                  #'cpuq_cluster' : 'zeus',
                  #'cpuq_partition' : 'workq',
-<<<<<<< HEAD
-=======
                  #temporarily removed the cpu jobs off zeus because a lot of our software isn't installed on zeus
->>>>>>> 74fee7f7
                  'cpuq_cluster' : 'galaxy',
                  'cpuq_partition' : 'gpuq',
                  'gpuq_cluster' : 'galaxy',
