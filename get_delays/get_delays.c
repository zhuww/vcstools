--- conflicted
+++ resolved
@@ -482,13 +482,10 @@
     float *N_array = (float *) malloc(ninput*sizeof(float));
     float *E_array = (float *) malloc(ninput*sizeof(float));
     float *H_array = (float *) malloc(ninput*sizeof(float));
-<<<<<<< HEAD
-=======
     char **tilenames = (char **) malloc(ninput*sizeof(char *));
     for (i = 0; i < ninput; i++) {
         tilenames[i] = (char *) malloc(32*sizeof(char));
     }
->>>>>>> ff7becbb
     float *cable_array = (float *) malloc(ninput*sizeof(float));
     char *testval = (char *) malloc(1024);
     int *flag_array = (int *)malloc(ninput*sizeof(int));
@@ -515,8 +512,6 @@
         //fprintf(stdout,"Input %d Cable %f\n",i,cable_array[i]);
     }
 
-<<<<<<< HEAD
-=======
     fits_get_colnum(fptr, 1, "TileName", &colnum, &status);
     if (status != 0) {
         status = 0;
@@ -532,7 +527,6 @@
         exit(-1);
     }
 
->>>>>>> ff7becbb
     fits_get_colnum(fptr, 1, "North", &colnum, &status);
     fits_read_col_flt(fptr,colnum,1,1,ninput,0.0,N_array,&anynull,&status);
     if (status != 0){
@@ -586,64 +580,20 @@
     double unit_E;
     double unit_H;
     int    ant; // Used for iterating through tiles
-<<<<<<< HEAD
-    
-=======
     int    n;
->>>>>>> ff7becbb
 
     // Read in the Jones matrices for this (coarse) channel, if requested
     complex double invJref[4];
     if (get_rts) {
         read_rts_file(M, Jref, nstation, &amp, DI_Jones_file);
         inv2x2(Jref, invJref);
-<<<<<<< HEAD
-//DEBUG
-FILE *fm = fopen("Mfile_rts.txt", "w");
-int antcount;
-int polcount;
-for (antcount = 0; antcount < nstation; antcount++) {
-    for (polcount = 0; polcount < 4; polcount++)
-        fprintf(fm, "%e %e ", creal(M[antcount][polcount]), cimag(M[antcount][polcount]));
-    fprintf(fm, "\n");
-}
-fclose(fm);
-//END DEBUG
-=======
         fprintf(stdout, "RTS antenna order:\n");
         for (n = 0; n < nstation; n++)
             fprintf(stdout, "%10s\n", tilenames[n*2]);
->>>>>>> ff7becbb
     }
     else if (get_offringa) {
         // Find the ordering of antennas in Offringa solutions from metafits file
         int *order = (int *)malloc(nstation*sizeof(int));
-<<<<<<< HEAD
-        int n;
-        for (n = 0; n < nstation; n++) {
-            order[antenna_num[n*2]] = n;
-        }
-        for (n = 0; n < nstation; n++) {
-            fprintf(stdout, "antenna_num[%3d] = %3d;   ", n*2, antenna_num[n*2]);
-            fprintf(stdout, "order[%3d] = %3d\n", n, order[n]);
-        }
-        read_offringa_gains_file(M, nstation, coarse_chan, DI_Jones_file, order);
-        //read_offringa_gains_file(M, nstation, coarse_chan, DI_Jones_file, NULL);
-//DEBUG
-FILE *fm = fopen("Mfile_offringa.txt", "w");
-int antcount;
-int polcount;
-for (antcount = 0; antcount < nstation; antcount++) {
-    for (polcount = 0; polcount < 4; polcount++)
-        fprintf(fm, "%e %e ", creal(M[antcount][polcount]), cimag(M[antcount][polcount]));
-    fprintf(fm, "\n");
-}
-fclose(fm);
-//END DEBUG
-        free(order);
-        // Just make Jref (and invJref) the identity matrix since they don't apply to
-        // Offringa's calibration solution.
-=======
         for (n = 0; n < nstation; n++) {
             order[antenna_num[n*2]] = n;
         }
@@ -652,7 +602,6 @@
         free(order);
         // Just make Jref (and invJref) the identity matrix since they are already
         // incorporated into Offringa's calibration solutions.
->>>>>>> ff7becbb
         Jref[0] = 1 + I*0;
         Jref[1] = 0 + I*0;
         Jref[2] = 0 + I*0;
@@ -1098,12 +1047,9 @@
     free(N_array);
     free(E_array);
     free(H_array);
-<<<<<<< HEAD
-=======
     for (i = 0; i < ninput; i++)
         free(tilenames[i]);
     free(tilenames);
->>>>>>> ff7becbb
     free(cable_array);
     free(testval);
     free(flag_array);
