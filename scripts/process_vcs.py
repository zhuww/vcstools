--- conflicted
+++ resolved
@@ -162,13 +162,12 @@
                         volt_secs_to_run = datetime.timedelta(seconds=300*increment)
                         check_secs_to_run = "15:00"
                         if data_type == 16:
-<<<<<<< HEAD
                             check_secs_to_run = "10:15:00"
                             #tar_batch = "untar_{0}".format(time_to_get)
                             #tar_secs_to_run = "10:00:00"
                             #body = []
                             #untar = distutils.spawn.find_executable('untar.sh')
-                            #body.append("export CMD_VCS_DB_FILE=/astro/mwaops/vcs/.vcs.db")
+                            #body.append("export CMD_VCS_DB_FILE={0}.vcs.db".format(config['base_data_dir'])
                             #body.append(database_vcs.add_database_function())
                             #body.append('run "{0}"  "-w {1} -o {2} -b {3} -e {4} -j {5} {6}" "{7}"'.format(
                             #    untar, dl_dir, obsid, time_to_get, time_to_get+increment-1, n_untar, keep, vcs_database_id))
@@ -178,22 +177,6 @@
                             #                           "nice": nice},
                             #             vcstools_version=vcstools_version, submit=False,
                             #             outfile=batch_dir+tar_batch+".out", cluster="zeus", export="NONE")
-=======
-                            tar_batch = "untar_{0}".format(time_to_get)
-                            tar_secs_to_run = "10:00:00"
-                            body = []
-                            untar = distutils.spawn.find_executable('untar.sh')
-                            body.append("export CMD_VCS_DB_FILE={0}.vcs.db".format(config['base_data_dir'])
-                            body.append(database_vcs.add_database_function())
-                            body.append('run "{0}"  "-w {1} -o {2} -b {3} -e {4} -j {5} {6}" "{7}"'.format(
-                                untar, dl_dir, obsid, time_to_get, time_to_get+increment-1, n_untar, keep, vcs_database_id))
-
-                            submit_slurm(tar_batch, body, batch_dir=batch_dir,
-                                         slurm_kwargs={"time": str(tar_secs_to_run), "partition": "workq",
-                                                       "nice": nice},
-                                         vcstools_version=vcstools_version, submit=False,
-                                         outfile=batch_dir+tar_batch+".out", cluster="galaxy", export="NONE")
->>>>>>> d92c1da5
 
                         checks = distutils.spawn.find_executable("checks.py")
                         # Write out the checks batch file but don't submit it
@@ -303,12 +286,8 @@
         secs_to_run = "03:00:00" # sometimes the staging can take a while...
         module_list = ["setuptools"]
         commands = []
-<<<<<<< HEAD
         commands.append("module load manta-ray-client")
-        commands.append("export CMD_VCS_DB_FILE=/astro/mwaops/vcs/.vcs.db")
-=======
         commands.append("export CMD_VCS_DB_FILE={0}.vcs.db".format(config['base_data_dir'])
->>>>>>> d92c1da5
         commands.append(database_vcs.add_database_function())
         commands.append("csvfile={0}".format(csvfile))
         # commands.append('source /group/mwaops/PULSAR/psrBash.profile')
